#!/usr/bin/env python
# -*- coding: utf-8 -*-
# emacs: -*- mode: python; py-indent-offset: 4; indent-tabs-mode: nil -*-
# vi: set ft=python sts=4 ts=4 sw=4 et:
#
# @Author: oesteban
# @Date:   2016-01-05 16:15:08
# @Email:  code@oscaresteban.es
""" A QC workflow for fMRI data """
from __future__ import print_function, division, absolute_import, unicode_literals
import os
import os.path as op

from nipype.pipeline import engine as pe
from nipype.algorithms import confounds as nac
from nipype.interfaces import io as nio
from nipype.interfaces import utility as niu
from nipype.interfaces import fsl
from nipype.interfaces import afni

<<<<<<< HEAD
from mriqc.workflows.utils import fmri_getidx, fwhm_dict, fd_jenkinson, thresh_image, slice_wise_fft
from mriqc.interfaces.qc import FunctionalQC
from mriqc.interfaces.functional import Spikes
=======
from mriqc.workflows.utils import fmri_getidx, fwhm_dict, fd_jenkinson, thresh_image
from mriqc.interfaces.functional import FunctionalQC, Spikes
>>>>>>> 5b09eb78
from mriqc.utils.misc import bids_getfile, bids_path, check_folder, reorient_and_discard_non_steady

DEFAULT_FD_RADIUS = 50.


def fmri_qc_workflow(name='fMRIQC', settings=None):
    """ The fMRI qc workflow """

    if settings is None:
        settings = {}

    workflow = pe.Workflow(name=name)

    # Define workflow, inputs and outputs
    inputnode = pe.Node(niu.IdentityInterface(
        fields=['bids_dir', 'subject_id', 'session_id', 'run_id',
                'site_name', 'start_idx', 'stop_idx']), name='inputnode')
    get_idx = pe.Node(niu.Function(
        input_names=['in_file', 'start_idx', 'stop_idx'], function=fmri_getidx,
        output_names=['start_idx', 'stop_idx']), name='get_idx')

    outputnode = pe.Node(niu.IdentityInterface(
        fields=['qc', 'mosaic', 'out_group', 'out_dvars',
                'out_fd']), name='outputnode')

    # 0. Get data, put it in RAS orientation
    datasource = pe.Node(niu.Function(
        input_names=[
            'bids_dir', 'data_type', 'subject_id', 'session_id', 'run_id'],
        output_names=['out_file'], function=bids_getfile), name='datasource')
    datasource.inputs.data_type = 'func'

    reorient_and_discard = pe.Node(niu.Function(input_names=['in_file'],
                                                output_names=['exclude_index',
                                                              'out_file'],
                                                function=reorient_and_discard_non_steady),
                                   name='reorient_and_discard')

    # Workflow --------------------------------------------------------

    # 1. HMC: head motion correct
    hmcwf = hmc_mcflirt()
    if settings.get('hmc_afni', False):
        hmcwf = hmc_afni(st_correct=settings.get('correct_slice_timing', False),
                         despike=settings.get('despike', False),
                         deoblique=settings.get('deoblique', False))
    hmcwf.inputs.inputnode.fd_radius = settings.get('fd_radius', DEFAULT_FD_RADIUS)

    mean = pe.Node(afni.TStat(                   # 2. Compute mean fmri
        options='-mean', outputtype='NIFTI_GZ'), name='mean')
    bmw = fmri_bmsk_workflow(                   # 3. Compute brain mask
        use_bet=settings.get('use_bet', False))

    # EPI to MNI registration
    ema = epi_mni_align()

    # Compute TSNR using nipype implementation
    tsnr = pe.Node(nac.TSNR(), name='compute_tsnr')

    # 7. Compute IQMs
    iqmswf = compute_iqms(settings)
    # Reports
    repwf = individual_reports(settings)

    workflow.connect([
        (inputnode, datasource, [('bids_dir', 'bids_dir'),
                                 ('subject_id', 'subject_id'),
                                 ('session_id', 'session_id'),
                                 ('run_id', 'run_id')]),
        (inputnode, get_idx, [('start_idx', 'start_idx'),
                              ('stop_idx', 'stop_idx')]),
        (datasource, get_idx, [('out_file', 'in_file')]),
        (datasource, reorient_and_discard, [('out_file', 'in_file')]),
        (reorient_and_discard, hmcwf, [('out_file', 'inputnode.in_file')]),
        (get_idx, hmcwf, [('start_idx', 'inputnode.start_idx'),
                          ('stop_idx', 'inputnode.stop_idx')]),
        (hmcwf, bmw, [('outputnode.out_file', 'inputnode.in_file')]),
        (hmcwf, mean, [('outputnode.out_file', 'in_file')]),
        (hmcwf, tsnr, [('outputnode.out_file', 'in_file')]),
        (mean, ema, [('out_file', 'inputnode.epi_mean')]),
        (bmw, ema, [('outputnode.out_file', 'inputnode.epi_mask')]),
        (inputnode, iqmswf, [('subject_id', 'inputnode.subject_id'),
                             ('session_id', 'inputnode.session_id'),
                             ('run_id', 'inputnode.run_id')]),
        (reorient_and_discard, iqmswf, [('out_file', 'inputnode.orig')]),
        (mean, iqmswf, [('out_file', 'inputnode.epi_mean')]),
        (hmcwf, iqmswf, [('outputnode.out_file', 'inputnode.hmc_epi'),
                         ('outputnode.out_fd', 'inputnode.hmc_fd')]),
        (bmw, iqmswf, [('outputnode.out_file', 'inputnode.brainmask')]),
        (tsnr, iqmswf, [('tsnr_file', 'inputnode.in_tsnr')]),

        (inputnode, repwf, [('subject_id', 'inputnode.subject_id'),
                            ('session_id', 'inputnode.session_id'),
                            ('run_id', 'inputnode.run_id')]),
        (reorient_and_discard, repwf, [('out_file', 'inputnode.orig')]),
        (mean, repwf, [('out_file', 'inputnode.epi_mean')]),
        (tsnr, repwf, [('stddev_file', 'inputnode.in_stddev')]),
        (bmw, repwf, [('outputnode.out_file', 'inputnode.brainmask')]),
        (hmcwf, repwf, [('outputnode.out_fd', 'inputnode.hmc_fd')]),
        (ema, repwf, [('outputnode.epi_parc', 'inputnode.epi_parc')]),
        (reorient_and_discard, repwf, [('exclude_index', 'inputnode.exclude_index')]),
        (iqmswf, repwf, [('outputnode.out_file', 'inputnode.in_iqms'),
                         ('outputnode.out_dvars', 'inputnode.in_dvars'),
                         ('outputnode.outliers', 'inputnode.outliers')]),
        (hmcwf, outputnode, [('outputnode.out_fd', 'out_fd')]),
    ])

    return workflow

def compute_iqms(settings, name='ComputeIQMs'):
    """Workflow that actually computes the IQMs"""
    workflow = pe.Workflow(name=name)
    inputnode = pe.Node(niu.IdentityInterface(fields=[
        'subject_id', 'session_id', 'run_id', 'orig', 'epi_mean',
        'brainmask', 'hmc_epi', 'hmc_fd', 'in_tsnr']), name='inputnode')
    outputnode = pe.Node(niu.IdentityInterface(
        fields=['out_file', 'out_dvars', 'outliers']),
                         name='outputnode')

    deriv_dir = check_folder(op.abspath(op.join(settings['output_dir'], 'derivatives')))

    # Compute DVARS
    dvnode = pe.Node(nac.ComputeDVARS(remove_zerovariance=True, save_plot=False,
                                      save_all=True), name='ComputeDVARS')

    # AFNI quality measures
    fwhm = pe.Node(afni.FWHMx(combine=True, detrend=True), name='smoothness')
    # fwhm.inputs.acf = True  # add when AFNI >= 16
    outliers = pe.Node(afni.OutlierCount(fraction=True, out_file='ouliers.out'),
                       name='outliers')
    quality = pe.Node(afni.QualityIndex(automask=True), out_file='quality.out',
                      name='quality')

    measures = pe.Node(FunctionalQC(), name='measures')

    workflow.connect([
        (inputnode, dvnode, [('orig', 'in_file'),
                             ('brainmask', 'in_mask')]),
        (inputnode, measures, [('epi_mean', 'in_epi'),
                               ('brainmask', 'in_mask'),
                               ('hmc_epi', 'in_hmc'),
                               ('hmc_fd', 'in_fd'),
                               ('in_tsnr', 'in_tsnr')]),
        (inputnode, fwhm, [('epi_mean', 'in_file'),
                           ('brainmask', 'mask')]),
        (inputnode, quality, [('hmc_epi', 'in_file')]),
        (inputnode, outliers, [('hmc_epi', 'in_file'),
                               ('brainmask', 'mask')]),
        (dvnode, measures, [('out_all', 'in_dvars')]),
        (dvnode, outputnode, [('out_all', 'out_dvars')]),
        (outliers, outputnode, [('out_file', 'outliers')])
    ])

    # Format name
    out_name = pe.Node(niu.Function(
        input_names=['subid', 'sesid', 'runid', 'prefix', 'out_path'], output_names=['out_file'],
        function=bids_path), name='FormatName')
    out_name.inputs.out_path = deriv_dir
    out_name.inputs.prefix = 'func'

    # Save to JSON file
    datasink = pe.Node(nio.JSONFileSink(), name='datasink')
    datasink.inputs.qc_type = 'func'

    workflow.connect([
        (inputnode, out_name, [('subject_id', 'subid'),
                               ('session_id', 'sesid'),
                               ('run_id', 'runid')]),
        (inputnode, datasink, [('subject_id', 'subject_id'),
                               ('session_id', 'session_id'),
                               ('run_id', 'run_id')]),
        (fwhm, datasink, [(('fwhm', fwhm_dict), 'fwhm')]),
        (outliers, datasink, [(('out_file', _parse_tout), 'aor')]),
        (quality, datasink, [(('out_file', _parse_tqual), 'aqi')]),
        (measures, datasink, [('summary', 'summary'),
                              ('spacing', 'spacing'),
                              ('size', 'size'),
                              ('fber', 'fber'),
                              ('efc', 'efc'),
                              ('snr', 'snr'),
                              ('gsr', 'gsr'),
                              ('tsnr', 'tsnr'),
                              ('fd', 'fd'),
                              ('dvars', 'dvars'),
                              ('gcor', 'gcor')]),
        (out_name, datasink, [('out_file', 'out_file')]),
        (datasink, outputnode, [('out_file', 'out_file')])
    ])
    return workflow


def individual_reports(settings, name='ReportsWorkflow'):
    """Encapsulates nodes writing plots"""
    from mriqc.interfaces import PlotMosaic
    from mriqc.reports import individual_html

    verbose = settings.get('verbose_reports', False)
    pages = 4
    if verbose:
        pages += 3

    workflow = pe.Workflow(name=name)
    inputnode = pe.Node(niu.IdentityInterface(fields=[
        'subject_id', 'session_id', 'run_id', 'in_iqms', 'orig', 'epi_mean',
        'brainmask', 'hmc_fd', 'epi_parc', 'in_dvars', 'in_stddev', 'outliers',
        'exclude_index']),
        name='inputnode')

    spmask = pe.Node(niu.Function(
        input_names=['in_file', 'in_mask'], output_names=['out_file', 'out_plot'],
        function=spikes_mask), name='SpikesMask')
    spikes = pe.Node(Spikes(), name='SpikesFinder')
    spikes_bg = pe.Node(Spikes(no_zscore=True, detrend=False), name='SpikesFinderBgMask')
    spikes_fft = pe.Node(niu.Function(
        input_names=['in_file'], output_names=['out_fft', 'out_energy', 'out_spikes'],
        function=slice_wise_fft), name='SpikesFinderFFT')

    bigplot = pe.Node(niu.Function(
        input_names=['in_func', 'in_mask', 'in_segm', 'in_spikes', 'in_spikes_bg',
                     'in_spikes_fft', 'fd', 'dvars', 'outliers'],
        output_names=['out_file'], function=_big_plot), name='BigPlot')

    workflow.connect([
        (inputnode, spikes_bg, [('orig', 'in_file')]),
        (inputnode, spikes_fft, [('orig', 'in_file')]),
        (inputnode, spikes, [('orig', 'in_file'),
                             ('brainmask', 'in_mask')]),
        (inputnode, spmask, [('orig', 'in_file')]),
        (inputnode, bigplot, [('orig', 'in_func'),
                              ('brainmask', 'in_mask'),
                              ('hmc_fd', 'fd'),
                              ('in_dvars', 'dvars'),
                              ('epi_parc', 'in_segm'),
                              ('outliers', 'outliers')]),
        (spikes, bigplot, [('out_tsz', 'in_spikes')]),
        (spikes_bg, bigplot, [('out_tsz', 'in_spikes_bg')]),
        (spikes_fft, bigplot, [('out_spikes', 'in_spikes_fft')]),
        (spmask, spikes_bg, [('out_file', 'in_mask')]),
    ])


    mosaic_mean = pe.Node(PlotMosaic(
        out_file='plot_func_mean_mosaic1.svg',
        title='EPI mean session: {session_id} run: {run_id}',
        cmap='Greys_r'),
        name='PlotMosaicMean')

    mosaic_stddev = pe.Node(PlotMosaic(
        out_file='plot_func_stddev_mosaic2_stddev.svg',
        title='EPI SD session: {session_id} run: {run_id}',
        cmap='viridis'), name='PlotMosaicSD')

    mplots = pe.Node(niu.Merge(pages), name='MergePlots')
    rnode = pe.Node(niu.Function(
        input_names=['in_iqms', 'in_plots', 'exclude_index'], output_names=['out_file'],
        function=individual_html), name='GenerateReport')

    # Link images that should be reported
    dsplots = pe.Node(nio.DataSink(
        base_directory=settings['output_dir'], parameterization=False), name='dsplots')
    dsplots.inputs.container = 'reports'

    workflow.connect([
        (inputnode, rnode, [('in_iqms', 'in_iqms'),
                            ('exclude_index', 'exclude_index')]),
        (inputnode, mosaic_mean, [('subject_id', 'subject_id'),
                                  ('session_id', 'session_id'),
                                  ('run_id', 'run_id'),
                                  ('epi_mean', 'in_file')]),
        (inputnode, mosaic_stddev, [('subject_id', 'subject_id'),
                                    ('session_id', 'session_id'),
                                    ('run_id', 'run_id'),
                                    ('in_stddev', 'in_file')]),
        (mosaic_mean, mplots, [('out_file', "in1")]),
        (mosaic_stddev, mplots, [('out_file', "in2")]),
        (bigplot, mplots, [('out_file', "in3")]),
        (mplots, rnode, [('out', 'in_plots')]),
        (rnode, dsplots, [('out_file', "@html_report")]),
    ])

    if not verbose:
        return workflow

    mosaic_zoom = pe.Node(PlotMosaic(
        out_file='plot_anat_mosaic1_zoomed.svg',
        title='EPI mean (zoomed) session: {session_id} run: {run_id}',
        cmap='Greys_r'), name='PlotMosaicZoomed')

    mosaic_noise = pe.Node(PlotMosaic(
        out_file='plot_anat_mosaic2_noise.svg',
        title='EPI mean (noise) session: {session_id} run: {run_id}',
        only_noise=True, cmap='viridis_r'), name='PlotMosaicNoise')

    # Verbose-reporting goes here
    from mriqc.interfaces.viz import PlotContours
    from mriqc.interfaces.viz_utils import plot_bg_dist, combine_svg_verbose

    plot_bmask = pe.Node(PlotContours(
        display_mode='z', levels=[.5], colors=['r'], cut_coords=10,
        out_file='bmask'), name='PlotBrainmask')

    workflow.connect([
        (inputnode, plot_bmask, [('epi_mean', 'in_file'),
                                 ('brainmask', 'in_contours')]),
        (inputnode, mosaic_zoom, [('subject_id', 'subject_id'),
                                  ('session_id', 'session_id'),
                                  ('run_id', 'run_id'),
                                  ('epi_mean', 'in_file'),
                                  ('brainmask', 'bbox_mask_file')]),
        (inputnode, mosaic_noise, [('subject_id', 'subject_id'),
                                   ('session_id', 'session_id'),
                                   ('run_id', 'run_id'),
                                   ('epi_mean', 'in_file')]),
        (mosaic_zoom, mplots, [('out_file', "in4")]),
        (mosaic_noise, mplots, [('out_file', "in5")]),
        (plot_bmask, mplots, [('out_file', 'in6')])
    ])
    return workflow


def fmri_bmsk_workflow(name='fMRIBrainMask', use_bet=False):
    """Comute brain mask of an fmri dataset"""

    workflow = pe.Workflow(name=name)
    inputnode = pe.Node(niu.IdentityInterface(fields=['in_file']),
                        name='inputnode')
    outputnode = pe.Node(niu.IdentityInterface(fields=['out_file']),
                         name='outputnode')

    if not use_bet:
        afni_msk = pe.Node(afni.Automask(
            outputtype='NIFTI_GZ'), name='afni_msk')

        # Connect brain mask extraction
        workflow.connect([
            (inputnode, afni_msk, [('in_file', 'in_file')]),
            (afni_msk, outputnode, [('out_file', 'out_file')])
        ])

    else:
        from nipype.interfaces.fsl import BET, ErodeImage
        bet_msk = pe.Node(BET(mask=True, functional=True), name='bet_msk')
        erode = pe.Node(ErodeImage(kernel_shape='box', kernel_size=1.0),
                        name='erode')

        # Connect brain mask extraction
        workflow.connect([
            (inputnode, bet_msk, [('in_file', 'in_file')]),
            (bet_msk, erode, [('mask_file', 'in_file')]),
            (erode, outputnode, [('out_file', 'out_file')])
        ])

    return workflow


def hmc_mcflirt(name='fMRI_HMC_mcflirt'):
    """
    An :abbr:`HMC (head motion correction)` for functional scans
    using FSL MCFLIRT
    """

    workflow = pe.Workflow(name=name)

    inputnode = pe.Node(niu.IdentityInterface(
        fields=['in_file', 'fd_radius', 'start_idx', 'stop_idx']), name='inputnode')

    outputnode = pe.Node(niu.IdentityInterface(
        fields=['out_file', 'out_fd']), name='outputnode')

    mcflirt = pe.Node(fsl.MCFLIRT(save_plots=True, save_rms=True, save_mats=True),
                      name="MCFLIRT")
    fdnode = pe.Node(nac.FramewiseDisplacement(normalize=False), name='ComputeFD')

    workflow.connect([
        (inputnode, mcflirt, [('in_file', 'in_file')]),
        (inputnode, fdnode, [('fd_radius', 'radius')]),
        (mcflirt, fdnode, [('par_file', 'in_plots')]),
        (mcflirt, outputnode, [('out_file', 'out_file')]),
        (fdnode, outputnode, [('out_file', 'out_fd')]),
    ])

    return workflow


def hmc_afni(name='fMRI_HMC_afni', st_correct=False, despike=False, deoblique=False):
    """A head motion correction (HMC) workflow for functional scans"""

    workflow = pe.Workflow(name=name)

    inputnode = pe.Node(niu.IdentityInterface(
        fields=['in_file', 'fd_radius', 'start_idx', 'stop_idx']), name='inputnode')

    outputnode = pe.Node(niu.IdentityInterface(
        fields=['out_file', 'out_fd']), name='outputnode')

    drop_trs = pe.Node(afni.Calc(expr='a', outputtype='NIFTI_GZ'),
                       name='drop_trs')

    reorient = pe.Node(afni.Resample(
        orientation='RPI', outputtype='NIFTI_GZ'), name='reorient')

    get_mean_RPI = pe.Node(afni.TStat(
        options='-mean', outputtype='NIFTI_GZ'), name='get_mean_RPI')

    # calculate hmc parameters
    hmc = pe.Node(
        afni.Volreg(args='-Fourier -twopass', zpad=4, outputtype='NIFTI_GZ'),
        name='motion_correct')

    get_mean_motion = get_mean_RPI.clone('get_mean_motion')
    hmc_A = hmc.clone('motion_correct_A')
    hmc_A.inputs.md1d_file = 'max_displacement.1D'

    # Compute the frame-wise displacement
    calc_fd = pe.Node(niu.Function(
        function=fd_jenkinson, input_names=['in_file', 'rmax'],
        output_names=['out_fd']), name='calc_fd')

    workflow.connect([
        (inputnode, drop_trs, [('in_file', 'in_file_a'),
                               ('start_idx', 'start_idx'),
                               ('stop_idx', 'stop_idx')]),
        (inputnode, calc_fd, [('fd_radius', 'rmax')]),
        (reorient, get_mean_RPI, [('out_file', 'in_file')]),
        (reorient, hmc, [('out_file', 'in_file')]),
        (get_mean_RPI, hmc, [('out_file', 'basefile')]),
        (hmc, get_mean_motion, [('out_file', 'in_file')]),
        (reorient, hmc_A, [('out_file', 'in_file')]),
        (get_mean_motion, hmc_A, [('out_file', 'basefile')]),
        (hmc_A, outputnode, [('out_file', 'out_file')]),
        (hmc_A, calc_fd, [('oned_matrix_save', 'in_file')]),
        (calc_fd, outputnode, [('out_fd', 'out_fd')]),
    ])

    # Slice timing correction, despiking, and deoblique

    st_corr = pe.Node(afni.TShift(outputtype='NIFTI_GZ'), name='TimeShifts')

    deoblique_node = pe.Node(afni.Refit(deoblique=True), name='deoblique')

    despike_node = pe.Node(afni.Despike(outputtype='NIFTI_GZ'), name='despike')

    if st_correct and despike and deoblique:

        workflow.connect([
            (drop_trs, st_corr, [('out_file', 'in_file')]),
            (st_corr, despike_node, [('out_file', 'in_file')]),
            (despike_node, deoblique_node, [('out_file', 'in_file')]),
            (deoblique_node, reorient, [('out_file', 'in_file')])
        ])

    elif st_correct and despike:

        workflow.connect([
            (drop_trs, st_corr, [('out_file', 'in_file')]),
            (st_corr, despike_node, [('out_file', 'in_file')]),
            (despike_node, reorient, [('out_file', 'in_file')]),
        ])

    elif st_correct and deoblique:

        workflow.connect([
            (drop_trs, st_corr, [('out_file', 'in_file')]),
            (st_corr, deoblique_node, [('out_file', 'in_file')]),
            (deoblique_node, reorient, [('out_file', 'in_file')])
        ])

    elif st_correct:

        workflow.connect([
            (drop_trs, st_corr, [('out_file', 'in_file')]),
            (st_corr, reorient, [('out_file', 'in_file')])
        ])

    elif despike and deoblique:

        workflow.connect([
            (drop_trs, despike_node, [('out_file', 'in_file')]),
            (despike_node, deoblique_node, [('out_file', 'in_file')]),
            (deoblique_node, reorient, [('out_file', 'in_file')])
        ])

    elif despike:

        workflow.connect([
            (drop_trs, despike_node, [('out_file', 'in_file')]),
            (despike_node, reorient, [('out_file', 'in_file')]),
        ])

    elif deoblique:

        workflow.connect([
            (drop_trs, deoblique_node, [('out_file', 'in_file')]),
            (deoblique_node, reorient, [('out_file', 'in_file')])
        ])

    else:

        workflow.connect([
            (drop_trs, reorient, [('out_file', 'in_file')]),
        ])

    return workflow

def epi_mni_align(name='SpatialNormalization'):
    """
    Uses FSL FLIRT with the BBR cost function to find the transform that
    maps the EPI space into the MNI152-nonlinear-symmetric atlas.

    The input epi_mean is the averaged and brain-masked EPI timeseries

    Returns the EPI mean resampled in MNI space (for checking out registration) and
    the associated "lobe" parcellation in EPI space.

    """
    from niworkflows.data import get_mni_icbm152_nlin_asym_09c as get_template
    mni_template = get_template()

    workflow = pe.Workflow(name=name)
    inputnode = pe.Node(niu.IdentityInterface(fields=['epi_mean', 'epi_mask']),
                        name='inputnode')
    outputnode = pe.Node(niu.IdentityInterface(fields=['epi_mni', 'epi_parc']),
                         name='outputnode')

    # Mask PD template image
    brainmask = pe.Node(fsl.ApplyMask(
        in_file=op.join(mni_template, '1mm_PD.nii.gz'),
        mask_file=op.join(mni_template, '1mm_brainmask.nii.gz')),
        name='MNIApplyMask')

    epimask = pe.Node(fsl.ApplyMask(), name='EPIApplyMask')

    # Extract wm mask from segmentation
    wm_mask = pe.Node(niu.Function(input_names=['in_file'], output_names=['out_file'],
                                   function=thresh_image), name='WM_mask')
    wm_mask.inputs.in_file = op.join(mni_template, '1mm_tpm_wm.nii.gz')

    flt_bbr_init = pe.Node(fsl.FLIRT(dof=6, out_matrix_file='init.mat'),
                           name='Flirt_BBR_init')
    flt_bbr = pe.Node(fsl.FLIRT(dof=12, cost_func='bbr'), name='Flirt_BBR')
    flt_bbr.inputs.schedule = op.join(os.getenv('FSLDIR'),
                                      'etc/flirtsch/bbr.sch')

    # make equivalent warp fields
    invt_bbr = pe.Node(fsl.ConvertXFM(invert_xfm=True), name='Flirt_BBR_Inv')
    # Warp segmentation into EPI space
    segm_xfm = pe.Node(fsl.ApplyXfm(
        in_file=op.join(mni_template, '1mm_parc.nii.gz'),
        interp='nearestneighbour'), name='ResampleSegmentation')

    workflow.connect([
        (inputnode, epimask, [('epi_mean', 'in_file'),
                              ('epi_mask', 'mask_file')]),
        (epimask, flt_bbr_init, [('out_file', 'in_file')]),
        (epimask, flt_bbr, [('out_file', 'in_file')]),
        (brainmask, flt_bbr_init, [('out_file', 'reference')]),
        (brainmask, flt_bbr, [('out_file', 'reference')]),
        (wm_mask, flt_bbr, [('out_file', 'wm_seg')]),
        (flt_bbr_init, flt_bbr, [('out_matrix_file', 'in_matrix_file')]),
        (flt_bbr, invt_bbr, [('out_matrix_file', 'in_file')]),
        (invt_bbr, segm_xfm, [('out_file', 'in_matrix_file')]),
        (inputnode, segm_xfm, [('epi_mean', 'reference')]),
        (segm_xfm, outputnode, [('out_file', 'epi_parc')]),
        (flt_bbr, outputnode, [('out_file', 'epi_mni')]),

    ])
    return workflow


def spikes_mask(in_file, in_mask=None, out_file=None):
    import os.path as op
    import nibabel as nb
    import numpy as np
    from nilearn.image import mean_img
    from nilearn.plotting import plot_roi
    from scipy import ndimage as nd

    if out_file is None:
        fname, ext = op.splitext(op.basename(in_file))
        if ext == '.gz':
            fname, ext2 = op.splitext(fname)
            ext = ext2 + ext
        out_file = op.abspath('{}_spmask{}'.format(fname, ext))
        out_plot = op.abspath('{}_spmask.pdf'.format(fname))

    in_4d_nii = nb.load(in_file)
    orientation = nb.aff2axcodes(in_4d_nii.affine)

    if in_mask:
        mask_data = nb.load(in_mask).get_data()
        a = np.where(mask_data != 0)
        bbox = np.max(a[0]) - np.min(a[0]), np.max(a[1]) - \
            np.min(a[1]), np.max(a[2]) - np.min(a[2])
        longest_axis = np.argmax(bbox)

        # Input here is a binarized and intersected mask data from previous section
        dil_mask = nd.binary_dilation(
            mask_data, iterations=int(mask_data.shape[longest_axis]/9))

        rep = list(mask_data.shape)
        rep[longest_axis] = -1
        new_mask_2d = dil_mask.max(axis=longest_axis).reshape(rep)

        rep = [1, 1, 1]
        rep[longest_axis] = mask_data.shape[longest_axis]
        new_mask_3d = np.logical_not(np.tile(new_mask_2d, rep))
    else:
        new_mask_3d = np.zeros(in_4d_nii.shape[:3]) == 1

    if orientation[0] in ['L', 'R']:
        new_mask_3d[0:2, :, :] = True
        new_mask_3d[-3:-1, :, :] = True
    else:
        new_mask_3d[:, 0:2, :] = True
        new_mask_3d[:, -3:-1, :] = True

    mask_nii = nb.Nifti1Image(new_mask_3d.astype(np.uint8), in_4d_nii.get_affine(),
                              in_4d_nii.get_header())
    mask_nii.to_filename(out_file)

    plot_roi(mask_nii, mean_img(in_4d_nii), output_file=out_plot)
    return out_file, out_plot


def _mean(inlist):
    import numpy as np
    return np.mean(inlist)


def _parse_tqual(in_file):
    import numpy as np
    with open(in_file, 'r') as fin:
        lines = fin.readlines()
        # remove general information
        lines = [l for l in lines if l[:2] != "++"]
        # remove general information and warnings
        return np.mean([float(l.strip()) for l in lines])
    raise RuntimeError('AFNI 3dTqual was not parsed correctly')


def _parse_tout(in_file):
    import numpy as np
    data = np.loadtxt(in_file)  # pylint: disable=no-member
    return data.mean()


def _big_plot(in_func, in_mask, in_segm, in_spikes, in_spikes_bg,
              in_spikes_fft, fd, dvars, outliers, out_file=None):
    import os.path as op
    import numpy as np
    from mriqc.viz.fmriplots import fMRIPlot
    if out_file is None:
        fname, ext = op.splitext(op.basename(in_func))
        if ext == '.gz':
            fname, _ = op.splitext(fname)
        out_file = op.abspath('{}_fmriplot.svg'.format(fname))

    myplot = fMRIPlot(in_func, in_mask, in_segm)
    # myplot.add_spikes(np.loadtxt(in_spikes), title='Axial slice homogeneity (brain mask)')
    myplot.add_spikes(np.loadtxt(in_spikes_bg),
                      zscored=False)
    myplot.add_spikes(np.loadtxt(in_spikes_fft),
                      zscored=False, title='Spikes')

    # Add AFNI ouliers plot
    myplot.add_confounds([np.nan] + np.loadtxt(outliers).tolist(),
                         {'name': 'ouliers', 'units': None, 'normalize': False,
                          'ylims': (0.0, None)})

    # Pick non-standardize dvars
    myplot.add_confounds([np.nan] + np.loadtxt(dvars)[:, 1].tolist(),
                         {'name': 'DVARS', 'units': None, 'normalize': False})

    # Add FD
    myplot.add_confounds([np.nan] + np.loadtxt(fd).tolist(),
                         {'name': 'FD', 'units': 'mm', 'normalize': False,
                          'cutoff': [0.2], 'ylims': (0.0, 0.2)})
    myplot.plot()
    myplot.fig.savefig(out_file, bbox_inches='tight')
    myplot.fig.clf()
    return out_file<|MERGE_RESOLUTION|>--- conflicted
+++ resolved
@@ -18,14 +18,9 @@
 from nipype.interfaces import fsl
 from nipype.interfaces import afni
 
-<<<<<<< HEAD
-from mriqc.workflows.utils import fmri_getidx, fwhm_dict, fd_jenkinson, thresh_image, slice_wise_fft
-from mriqc.interfaces.qc import FunctionalQC
-from mriqc.interfaces.functional import Spikes
-=======
-from mriqc.workflows.utils import fmri_getidx, fwhm_dict, fd_jenkinson, thresh_image
+from mriqc.workflows.utils import (fmri_getidx, fwhm_dict, fd_jenkinson, thresh_image,
+                                   slice_wise_fft)
 from mriqc.interfaces.functional import FunctionalQC, Spikes
->>>>>>> 5b09eb78
 from mriqc.utils.misc import bids_getfile, bids_path, check_folder, reorient_and_discard_non_steady
 
 DEFAULT_FD_RADIUS = 50.
