--- conflicted
+++ resolved
@@ -6,12 +6,6 @@
 # @Author: oesteban
 # @Date:   2016-01-05 16:15:08
 # @Email:  code@oscaresteban.es
-# @Last modified by:   oesteban
-<<<<<<< HEAD
-# @Last Modified time: 2016-10-27 17:08:47
-=======
-# @Last Modified time: 2016-10-27 14:11:06
->>>>>>> 1f857923
 """ A QC workflow for fMRI data """
 from __future__ import print_function, division, absolute_import, unicode_literals
 import os
@@ -84,57 +78,10 @@
     # Compute TSNR using nipype implementation
     tsnr = pe.Node(nac.TSNR(), name='compute_tsnr')
 
-<<<<<<< HEAD
     # 7. Compute IQMs
     iqmswf = compute_iqms(settings)
     # Reports
     repwf = individual_reports(settings)
-=======
-    # Compute DVARS
-    dvnode = pe.Node(nac.ComputeDVARS(remove_zerovariance=True, save_plot=False,
-                     save_all=True), name='ComputeDVARS')
-
-    # AFNI quality measures
-    fwhm = pe.Node(afni.FWHMx(combine=True, detrend=True), name='smoothness')
-    # fwhm.inputs.acf = True  # add when AFNI >= 16
-    outliers = pe.Node(afni.OutlierCount(fraction=True, out_file='ouliers.out'),
-                       name='outliers')
-    quality = pe.Node(afni.QualityIndex(automask=True), out_file='quality.out',
-                      name='quality')
-
-    spmask = pe.Node(niu.Function(
-        input_names=['in_file', 'in_mask'], output_names=['out_file', 'out_plot'],
-        function=spikes_mask), name='SpikesMask')
-    spikes = pe.Node(Spikes(), name='SpikesFinder')
-    spikes_bg = pe.Node(Spikes(no_zscore=True, detrend=False), name='SpikesFinderBgMask')
-
-    bigplot = pe.Node(niu.Function(
-        input_names=['in_func', 'in_mask', 'in_segm', 'in_spikes',
-                     'in_spikes_bg', 'fd', 'dvars', 'outlier_count'],
-        output_names=['out_file'], function=_big_plot), name='BigPlot')
-
-    measures = pe.Node(FunctionalQC(), name='measures')
-
-    # Link images that should be reported
-    dsreport = pe.Node(nio.DataSink(
-        base_directory=settings['report_dir'], parameterization=True), name='dsreport')
-    dsreport.inputs.container = 'func'
-    dsreport.inputs.substitutions = [
-        ('_data', ''),
-        ('tsnr.nii.gz', 'mosaic_TSNR.nii.gz'),
-        ('mean.nii.gz', 'mosaic_TSNR_mean.nii.gz'),
-        ('stdev.nii.gz', 'mosaic_stdev.nii.gz')
-    ]
-    dsreport.inputs.regexp_substitutions = [
-        ('_u?(sub-[\\w\\d]*)\\.([\\w\\d_]*)(?:\\.([\\w\\d_-]*))+',
-         '\\1_ses-\\2_\\3'),
-        ('sub-[^/.]*_fmriplot', 'plot_fmri'),
-        ('sub-[^/.]*_mask', 'mask'),
-        ('sub-[^/.]*_mcf_tstat', 'mosaic_epi_mean'),
-        ('sub-[^/.]*_spmask', 'plot_spikes_mask'),
-        ('sub-[^/.]*_volreg_tstat', 'mosaic_epi_mean')
-    ]
->>>>>>> 1f857923
 
     workflow.connect([
         (inputnode, datasource, [('bids_dir', 'bids_dir'),
@@ -153,7 +100,6 @@
         (hmcwf, tsnr, [('outputnode.out_file', 'in_file')]),
         (mean, ema, [('out_file', 'inputnode.epi_mean')]),
         (bmw, ema, [('outputnode.out_file', 'inputnode.epi_mask')]),
-<<<<<<< HEAD
 
         (inputnode, iqmswf, [('subject_id', 'inputnode.subject_id'),
                              ('session_id', 'inputnode.session_id'),
@@ -175,32 +121,8 @@
         (hmcwf, repwf, [('outputnode.out_fd', 'inputnode.hmc_fd')]),
         (ema, repwf, [('outputnode.epi_parc', 'inputnode.epi_parc')]),
         (iqmswf, repwf, [('outputnode.out_file', 'inputnode.in_iqms'),
-                         ('outputnode.out_dvars', 'inputnode.in_dvars')]),
-=======
-        (hmcwf, outliers, [('outputnode.out_file', 'in_file')]),
-        (bmw, outliers, [('outputnode.out_file', 'mask')]),
-        (hmcwf, quality, [('outputnode.out_file', 'in_file')]),
-        (bmw, dvnode, [('outputnode.out_file', 'in_mask')]),
-        (mean, measures, [('out_file', 'in_epi')]),
-        (hmcwf, measures, [('outputnode.out_file', 'in_hmc')]),
-        (bmw, measures, [('outputnode.out_file', 'in_mask')]),
-        (tsnr, measures, [('tsnr_file', 'in_tsnr')]),
-        (dvnode, measures, [('out_all', 'in_dvars')]),
-        (hmcwf, measures, [('outputnode.out_fd', 'in_fd')]),
-        (to_ras, bigplot, [('out_file', 'in_func')]),
-        (bmw, bigplot, [('outputnode.out_file', 'in_mask')]),
-        (hmcwf, bigplot, [('outputnode.out_fd', 'fd')]),
-        (dvnode, bigplot, [('out_std', 'dvars')]),
-        (ema, bigplot, [('outputnode.epi_parc', 'in_segm')]),
-        (spikes, bigplot, [('out_tsz', 'in_spikes')]),
-        (spikes_bg, bigplot, [('out_tsz', 'in_spikes_bg')]),
-        (outliers, bigplot, [('out_file', 'outlier_count')]),
-        (mean, dsreport, [('out_file', '@meanepi')]),
-        (tsnr, dsreport, [('tsnr_file', '@tsnr'),
-                          ('stddev_file', '@tsnr_std')]),
-        (bmw, dsreport, [('outputnode.out_file', '@mask')]),
-        (bigplot, dsreport, [('out_file', '@fmriplot')]),
->>>>>>> 1f857923
+                         ('outputnode.out_dvars', 'inputnode.in_dvars'),
+                         ('outputnode.outliers', 'inputnode.outliers')]),
         (hmcwf, outputnode, [('outputnode.out_fd', 'out_fd')]),
     ])
 
@@ -212,7 +134,8 @@
     inputnode = pe.Node(niu.IdentityInterface(fields=[
         'subject_id', 'session_id', 'run_id', 'orig', 'epi_mean',
         'brainmask', 'hmc_epi', 'hmc_fd', 'in_tsnr']), name='inputnode')
-    outputnode = pe.Node(niu.IdentityInterface(fields=['out_file', 'out_dvars']),
+    outputnode = pe.Node(niu.IdentityInterface(
+        fields=['out_file', 'out_dvars', 'outliers']),
                          name='outputnode')
 
     deriv_dir = check_folder(op.abspath(op.join(settings['output_dir'], 'derivatives')))
@@ -246,6 +169,7 @@
                                ('brainmask', 'mask')]),
         (dvnode, measures, [('out_all', 'in_dvars')]),
         (dvnode, outputnode, [('out_all', 'out_dvars')]),
+        (outliers, outputnode, [('out_file', 'outliers')])
     ])
 
     # Format name
@@ -299,7 +223,7 @@
     workflow = pe.Workflow(name=name)
     inputnode = pe.Node(niu.IdentityInterface(fields=[
         'subject_id', 'session_id', 'run_id', 'in_iqms', 'orig', 'epi_mean',
-        'brainmask', 'hmc_fd', 'epi_parc', 'in_dvars', 'in_stddev']),
+        'brainmask', 'hmc_fd', 'epi_parc', 'in_dvars', 'in_stddev', 'outliers']),
         name='inputnode')
 
     spmask = pe.Node(niu.Function(
@@ -310,7 +234,7 @@
 
     bigplot = pe.Node(niu.Function(
         input_names=['in_func', 'in_mask', 'in_segm', 'in_spikes',
-                     'in_spikes_bg', 'fd', 'dvars'],
+                     'in_spikes_bg', 'fd', 'dvars', 'outliers'],
         output_names=['out_file'], function=_big_plot), name='BigPlot')
 
     workflow.connect([
@@ -322,7 +246,8 @@
                               ('brainmask', 'in_mask'),
                               ('hmc_fd', 'fd'),
                               ('in_dvars', 'dvars'),
-                              ('epi_parc', 'in_segm')]),
+                              ('epi_parc', 'in_segm'),
+                              ('outliers', 'outliers')]),
         (spikes, bigplot, [('out_tsz', 'in_spikes')]),
         (spikes_bg, bigplot, [('out_tsz', 'in_spikes_bg')]),
         (spmask, spikes_bg, [('out_file', 'in_mask')]),
@@ -709,7 +634,7 @@
 
 
 def _big_plot(in_func, in_mask, in_segm, in_spikes, in_spikes_bg,
-              fd, dvars, outlier_count, out_file=None):
+              fd, dvars, outliers, out_file=None):
     import os.path as op
     import numpy as np
     from mriqc.viz.fmriplots import fMRIPlot
@@ -723,8 +648,9 @@
     # myplot.add_spikes(np.loadtxt(in_spikes), title='Axial slice homogeneity (brain mask)')
     myplot.add_spikes(np.loadtxt(in_spikes_bg),
                       zscored=False)
-    myplot.add_confounds([np.nan] + np.loadtxt(outlier_count).tolist(),
-                         {'name': 'outliers', 'units': '%', 'normalize': False})
+    myplot.add_confounds([np.nan] + np.loadtxt(outliers).tolist(),
+                         {'name': 'ouliers', 'units': None, 'normalize': False})
+
     myplot.add_confounds([np.nan] + np.loadtxt(fd).tolist(), {'name': 'FD', 'units': 'mm'})
 
     # Pick non-standardize dvars
