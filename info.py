#!/usr/bin/env python
# -*- coding: utf-8 -*-
# emacs: -*- mode: python; py-indent-offset: 4; indent-tabs-mode: nil -*-
# vi: set ft=python sts=4 ts=4 sw=4 et:
"""
MRIQC

"""

__versionbase__ = '0.8.8'
<<<<<<< HEAD
__versionrev__ = 'post3'
=======
__versionrev__ = '-3'
>>>>>>> 50b2a117
__version__ = __versionbase__ + __versionrev__
__author__ = 'Oscar Esteban'
__email__ = 'code@oscaresteban.es'
__maintainer__ = 'Oscar Esteban'
__copyright__ = ('Copyright 2016, Center for Reproducible Neuroscience, '
                 'Stanford University')
__credits__ = 'Oscar Esteban'
__license__ = '3-clause BSD'
__status__ = 'Prototype'
__description__ = 'NR-IQMs (no-reference Image Quality Metrics) for MRI'
__longdesc__ = """\
MRIQC provides a series of image processing workflows to extract and compute a series of \
NR (no-reference), IQMs (image quality metrics) to be used in QAPs (quality assessment \
protocols) for MRI (magnetic resonance imaging).
This open-source neuroimaging data processing tool is being developed as a part of the \
MRI image analysis and reproducibility platform offered by the CRN. This pipeline derives \
from, and is heavily influenced by, the PCP Quality Assessment Protocol.
This tool extracts a series of IQMs from structural and functional MRI data. It is also \
scheduled to add diffusion MRI to the target imaging families.
"""

URL = 'http://mriqc.readthedocs.org/'
DOWNLOAD_URL = ('https://pypi.python.org/packages/source/m/mriqc/'
                'mriqc-{}.tar.gz'.format(__version__))
CLASSIFIERS = [
    'Development Status :: 3 - Alpha',
    'Intended Audience :: Science/Research',
    'Topic :: Scientific/Engineering :: Image Recognition',
    'License :: OSI Approved :: BSD License',
    'Programming Language :: Python :: 2.7',
    'Programming Language :: Python :: 3.5',
]


REQUIRES = [
    'numpy',
    'future',
    'scipy',
    'six',
    'matplotlib',
    'nibabel',
    'niworkflows',
    'pandas',
    'dipy',
    'jinja2',
    'seaborn',
    'PyYAML',
    'nitime',
    'nilearn',
    'svgutils',
    'nipype',
    'nipy',
    'statsmodels',
    'pybids'
]

LINKS_REQUIRES = [
    'git+https://github.com/nipy/nipype.git#egg=nipype',
    'git+https://github.com/poldracklab/niworkflows.git@enh/SingleSVGReports#egg=niworkflows',
    'git+https://github.com/incf/pybids.git@master#egg=pybids',
]

TESTS_REQUIRES = [
    'mock',
    'codecov',
    'pytest-xdist'
]

EXTRA_REQUIRES = {
    'doc': ['sphinx'],
    'tests': TESTS_REQUIRES,
    'duecredit': ['duecredit'],
    'notebooks': ['ipython', 'jupyter'],
    'classifier': ['scikit-learn', 'sklearn']
}

# Enable a handle to install all extra dependencies at once
EXTRA_REQUIRES['all'] = [val for _, val in list(EXTRA_REQUIRES.items())]<|MERGE_RESOLUTION|>--- conflicted
+++ resolved
@@ -8,11 +8,7 @@
 """
 
 __versionbase__ = '0.8.8'
-<<<<<<< HEAD
-__versionrev__ = 'post3'
-=======
-__versionrev__ = '-3'
->>>>>>> 50b2a117
+__versionrev__ = '-4'
 __version__ = __versionbase__ + __versionrev__
 __author__ = 'Oscar Esteban'
 __email__ = 'code@oscaresteban.es'
