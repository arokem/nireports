#!/usr/bin/env python
# -*- coding: utf-8 -*-
# @Author: oesteban
# @Date:   2015-11-19 16:44:27

"""
=====
MRIQC
=====
"""
from __future__ import print_function, division, absolute_import, unicode_literals

import os
import os.path as op
from multiprocessing import cpu_count
from mriqc import __version__

DEFAULT_MEM_GB = 8

def get_parser():
    """Build parser object"""
    from argparse import ArgumentParser
    from argparse import RawTextHelpFormatter
    from mriqc import DEFAULTS

    parser = ArgumentParser(description='MRIQC: MRI Quality Control',
                            formatter_class=RawTextHelpFormatter)

    # Arguments as specified by BIDS-Apps
    # required, positional arguments
    # IMPORTANT: they must go directly with the parser object
    parser.add_argument('bids_dir', action='store',
                        help='The directory with the input dataset '
                             'formatted according to the BIDS standard.')
    parser.add_argument('output_dir', action='store',
                        help='The directory where the output files '
                             'should be stored. If you are running group level analysis '
                             'this folder should be prepopulated with the results of the'
                             'participant level analysis.')
    parser.add_argument('analysis_level', action='store', nargs='+',
                        help='Level of the analysis that will be performed. '
                             'Multiple participant level analyses can be run independently '
                             '(in parallel) using the same output_dir.',
                        choices=['participant', 'group'])

    # optional arguments
    parser.add_argument('--version', action='version',
                        version='mriqc v{}'.format(__version__))

    # BIDS selectors
    g_bids = parser.add_argument_group('Options for filtering BIDS queries')
    g_bids.add_argument('--participant_label', '--participant-label', action='store', nargs='+',
                        help='one or more participant identifiers (the sub- prefix can be '
                             'removed)')
    g_bids.add_argument('--session-id', action='store', nargs='+',
                        help='select a specific session to be processed')
    g_bids.add_argument('--run-id', action='store', type=str, nargs='+',
                        help='select a specific run to be processed')
    g_bids.add_argument('--task-id', action='store', nargs='+', type=str,
                        help='select a specific task to be processed')
    g_bids.add_argument('-m', '--modalities', action='store', nargs='*',
                        choices=['T1w', 'bold', 'T2w'], default=['T1w', 'bold', 'T2w'],
                        help='select one of the supported MRI types')

    # Control instruments
    g_outputs = parser.add_argument_group('Instrumental options')
    g_outputs.add_argument('-w', '--work-dir', action='store',
                           default=op.join(os.getcwd(), 'work'))
    g_outputs.add_argument('--report-dir', action='store')
    g_outputs.add_argument('--verbose-reports', default=False, action='store_true')
    g_outputs.add_argument('--write-graph', action='store_true', default=False,
                           help='Write workflow graph.')
    g_outputs.add_argument('--dry-run', action='store_true', default=False,
                           help='Do not run the workflow.')
    g_outputs.add_argument('--profile', action='store_true', default=False,
                           help='hook up the resource profiler callback to nipype')
    g_outputs.add_argument('--use-plugin', action='store', default=None,
                           help='nipype plugin configuration file')
    g_outputs.add_argument('--no-sub', default=False, action='store_true',
                           help='Turn off submission of anonymized quality metrics '
                                'to MRIQC\'s metrics repository.')
    g_outputs.add_argument('--email', action='store', default='', type=str,
                           help='Email address to include with quality metric submission.')
    g_outputs.add_argument("-v", "--verbose", dest="verbose_count",
                           action="count", default=0,
                           help="increases log verbosity for each occurence, debug level is -vvv")

    g_outputs.add_argument(
        '--webapi-url', action='store', default='https://mriqc.nimh.nih.gov/api/v1', type=str,
        help='IP address where the MRIQC WebAPI is listening')
    g_outputs.add_argument(
        '--webapi-port', action='store', type=int,
        help='port where the MRIQC WebAPI is listening')

    g_outputs.add_argument('--upload-strict', action='store_true', default=False,
                           help='upload will fail if if upload is strict')
    # General performance
    g_perfm = parser.add_argument_group('Options to handle performance')
    g_perfm.add_argument('--n_procs', '--nprocs', '--n_cpus', '--nprocs',
                         action='store', default=0, type=int, help='number of threads')
    g_perfm.add_argument('--mem_gb', action='store', default=0, type=int,
                         help='available total memory')
    g_perfm.add_argument('--testing', action='store_true', default=False,
                         help='use testing settings for a minimal footprint')
    g_perfm.add_argument(
        '-f', '--float32', action='store_true', default=DEFAULTS['float32'],
        help="Cast the input data to float32 if it's represented in higher precision "
             "(saves space and improves perfomance)")

    # Workflow settings
    g_conf = parser.add_argument_group('Workflow configuration')
    g_conf.add_argument('--ica', action='store_true', default=False,
                        help='Run ICA on the raw data and include the components'
                             'in the individual reports (slow but potentially very insightful)')
    g_conf.add_argument('--hmc-afni', action='store_true', default=True,
                        help='Use ANFI 3dvolreg for head motion correction (HMC) - default')
    g_conf.add_argument('--hmc-fsl', action='store_true', default=False,
                        help='Use FSL MCFLIRT instead of AFNI for head motion correction (HMC)')
    g_conf.add_argument('--fft-spikes-detector', action='store_true', default=False,
                        help='Turn on FFT based spike detector (slow).')
    g_conf.add_argument('--fd_thres', action='store', default=0.2,
                        type=float, help='motion threshold for FD computation')

    # ANTs options
    g_ants = parser.add_argument_group('Specific settings for ANTs')
    g_ants.add_argument(
        '--ants-nthreads', action='store', type=int, default=0,
        help='number of threads that will be set in ANTs processes')
    g_ants.add_argument('--ants-settings', action='store',
                        help='path to JSON file with settings for ANTS')

    # AFNI head motion correction settings
    g_afni = parser.add_argument_group('Specific settings for AFNI')
    g_afni.add_argument('--deoblique', action='store_true', default=False,
                        help='Deoblique the functional scans during head motion '
                             'correction preprocessing')
    g_afni.add_argument('--despike', action='store_true', default=False,
                        help='Despike the functional scans during head motion correction '
                             'preprocessing')
    g_afni.add_argument('--start-idx', action='store', type=int,
                        help='Initial volume in functional timeseries that should be '
                             'considered for preprocessing')
    g_afni.add_argument('--stop-idx', action='store', type=int,
                        help='Final volume in functional timeseries that should be '
                             'considered for preprocessing')
    g_afni.add_argument('--correct-slice-timing', action='store_true', default=False,
                        help='Perform slice timing correction')
    return parser


def main():
    """Entry point"""
<<<<<<< HEAD
    from nipype import config as ncfg, logging as nlog
    from nipype.pipeline.engine import Workflow
=======
    from niworkflows.nipype import config as ncfg
    from niworkflows.nipype.pipeline.engine import Workflow
>>>>>>> e341c2c0
    from mriqc.utils.bids import collect_bids_data
    from mriqc import logging
    from mriqc.workflows.core import build_workflow
    from mriqc.utils.misc import check_folder

    # Run parser
    opts = get_parser().parse_args()

    # Retrieve logging level
    log_level = int(max(3 - opts.verbose_count, 0) * 10)
    if opts.verbose_count > 1:
        log_level = int(max(25 - 5 * opts.verbose_count, 1))
    print(log_level)

    logging.getLogger().setLevel(log_level)
    log = logging.getLogger('mriqc.cli')

    # Build settings dict
    bids_dir = op.abspath(opts.bids_dir)

    # Number of processes
    n_procs = opts.n_procs

    settings = {
        'bids_dir': bids_dir,
        'write_graph': opts.write_graph,
        'testing': opts.testing,
        'hmc_afni': opts.hmc_afni,
        'hmc_fsl': opts.hmc_fsl,
        'fft_spikes_detector': opts.fft_spikes_detector,
        'n_procs': n_procs,
        'ants_nthreads': opts.ants_nthreads,
        'output_dir': op.abspath(opts.output_dir),
        'work_dir': op.abspath(opts.work_dir),
        'verbose_reports': opts.verbose_reports or opts.testing,
        'float32': opts.float32,
        'ica': opts.ica,
        'no_sub': opts.no_sub,
        'email': opts.email,
        'fd_thres': opts.fd_thres,
        'webapi_url' : opts.webapi_url,
        'webapi_port' : opts.webapi_port,
        'upload_strict' : opts.upload_strict,
    }

    if opts.hmc_afni:
        settings['deoblique'] = opts.deoblique
        settings['despike'] = opts.despike
        settings['correct_slice_timing'] = opts.correct_slice_timing
        if opts.start_idx:
            settings['start_idx'] = opts.start_idx
        if opts. stop_idx:
            settings['stop_idx'] = opts.stop_idx

    if opts.ants_settings:
        settings['ants_settings'] = opts.ants_settings

    log_dir = op.join(settings['output_dir'], 'logs')

    analysis_levels = opts.analysis_level
    if opts.participant_label is None:
        analysis_levels.append('group')
    analysis_levels = list(set(analysis_levels))
    if len(analysis_levels) > 2:
        raise RuntimeError('Error parsing analysis levels, got "%s"' % ', '.join(analysis_levels))

    settings['report_dir'] = opts.report_dir
    if not settings['report_dir']:
        settings['report_dir'] = op.join(settings['output_dir'], 'reports')

    check_folder(settings['output_dir'])
    if 'participant' in analysis_levels:
        check_folder(settings['work_dir'])

    check_folder(log_dir)
    check_folder(settings['report_dir'])

    # Set nipype config
    ncfg.update_config({
        'logging': {'log_directory': log_dir, 'log_to_file': True},
        'execution': {'crashdump_dir': log_dir, 'crashfile_format': 'txt'},
    })

    # Set nipype logging level
    nlog.getLogger('workflow').setLevel(log_level)
    nlog.getLogger('interface').setLevel(log_level)
    nlog.getLogger('filemanip').setLevel(log_level)

    callback_log_path = None
    plugin_settings = {'plugin': 'Linear'}
    if opts.use_plugin is not None:
        from yaml import load as loadyml
        with open(opts.use_plugin) as pfile:
            plugin_settings = loadyml(pfile)
    else:
        # Setup multiprocessing
        if settings['n_procs'] == 0:
            settings['n_procs'] = cpu_count()

        if settings['ants_nthreads'] == 0:
            if settings['n_procs'] > 1:
                # always leave one extra thread for non ANTs work,
                # don't use more than 8 threads - the speed up is minimal
                settings['ants_nthreads'] = min(settings['n_procs'] - 1, 8)
            else:
                settings['ants_nthreads'] = 1

        if settings['n_procs'] > 1:
            plugin_settings['plugin'] = 'MultiProc'
            plugin_settings['plugin_args'] = {'n_procs': settings['n_procs']}
            if opts.mem_gb:
                plugin_settings['plugin_args']['memory_gb'] = opts.mem_gb

    # Process data types
    modalities = opts.modalities

    dataset = collect_bids_data(
        settings['bids_dir'],
        modalities=modalities,
        participant_label=opts.participant_label,
        session=opts.session_id,
        run=opts.run_id,
        task=opts.task_id,
    )

    # Set up participant level
    if 'participant' in analysis_levels:
        log.info('Participant level started...')
        log.info(
            'Running MRIQC-%s (analysis_levels=[%s], participant_label=%s)\n\tSettings=%s',
            __version__, ', '.join(analysis_levels), opts.participant_label, settings)

        workflow = Workflow(name='workflow_enumerator')
        workflow.base_dir = settings['work_dir']

        wf_list = []
        for mod in modalities:
            if not dataset[mod]:
                log.warning('No %s scans were found in %s', mod, settings['bids_dir'])
                continue

            wf_list.append(build_workflow(dataset[mod], mod, settings=settings))

        if wf_list:
            workflow.add_nodes(wf_list)

            if not opts.dry_run:
                if plugin_settings['plugin'] == 'MultiProc' and opts.profile:
                    import logging
                    from niworkflows.nipype.pipeline.plugins.callback_log import log_nodes_cb
                    plugin_settings['plugin_args']['status_callback'] = log_nodes_cb
                    callback_log_path = op.join(log_dir, 'run_stats.log')
                    logger = logging.getLogger('callback')
                    logger.setLevel(logging.DEBUG)
                    handler = logging.FileHandler(callback_log_path)
                    logger.addHandler(handler)

                # Warn about submitting measures BEFORE
                if not settings['no_sub']:
                    log.warning(
                        'Anonymized quality metrics will be submitted'
                        ' to MRIQC\'s metrics repository.'
                        ' Use --no-sub to disable submission.')

                # run MRIQC
                workflow.run(**plugin_settings)

                # Warn about submitting measures AFTER
                if not settings['no_sub']:
                    log.warning(
                        'Anonymized quality metrics have beeen submitted'
                        ' to MRIQC\'s metrics repository.'
                        ' Use --no-sub to disable submission.')

                if callback_log_path is not None:
                    from niworkflows.nipype.utils.draw_gantt_chart import generate_gantt_chart
                    generate_gantt_chart(callback_log_path, cores=settings['n_procs'])
        else:
            msg = """\
Error reading BIDS directory ({}), or the dataset is not \
BIDS-compliant."""
            if opts.participant_label is not None:
                msg = """\
None of the supplied labels (--participant_label) matched with the \
participants found in the BIDS directory ({})."""
            raise RuntimeError(msg.format(settings['bids_dir']))

        log.info('Participant level finished successfully.')

    # Set up group level
    if 'group' in analysis_levels:
        from mriqc.reports import group_html
        from mriqc.utils.misc import generate_csv, generate_pred

        log.info('Group level started...')
        log.info(
            'Running MRIQC-%s (analysis_levels=[%s], participant_label=%s)\n\tSettings=%s',
            __version__, ', '.join(analysis_levels), opts.participant_label, settings)

        reports_dir = check_folder(op.join(settings['output_dir'], 'reports'))
        derivatives_dir = op.join(settings['output_dir'], 'derivatives')

        n_group_reports = 0
        for mod in modalities:
            dataframe, out_csv = generate_csv(derivatives_dir,
                                              settings['output_dir'], mod)

            # If there are no iqm.json files, nothing to do.
            if dataframe is None:
                log.warning(
                    'No IQM-JSON files were found for the %s data type in %s. The group-level '
                    'report was not generated.', mod, derivatives_dir)
                continue

            log.info('Summary CSV table for the %s data generated (%s)', mod, out_csv)

            # out_pred = generate_pred(derivatives_dir, settings['output_dir'], mod)
            # if out_pred is not None:
            #     log.info('Predicted QA CSV table for the %s data generated (%s)',
            #                    mod, out_pred)

            out_html = op.join(reports_dir, mod + '_group.html')
            group_html(out_csv, mod,
                       csv_failed=op.join(settings['output_dir'], 'failed_' + mod + '.csv'),
                       out_file=out_html)
            log.info('Group-%s report generated (%s)', mod, out_html)
            n_group_reports += 1

        if n_group_reports == 0:
            raise Exception("No data found. No group level reports were generated.")

        log.info('Group level finished successfully.')



if __name__ == '__main__':
    main()<|MERGE_RESOLUTION|>--- conflicted
+++ resolved
@@ -150,13 +150,8 @@
 
 def main():
     """Entry point"""
-<<<<<<< HEAD
-    from nipype import config as ncfg, logging as nlog
-    from nipype.pipeline.engine import Workflow
-=======
-    from niworkflows.nipype import config as ncfg
+    from niworkflows.nipype import config as ncfg, logging as nlog
     from niworkflows.nipype.pipeline.engine import Workflow
->>>>>>> e341c2c0
     from mriqc.utils.bids import collect_bids_data
     from mriqc import logging
     from mriqc.workflows.core import build_workflow
