--- conflicted
+++ resolved
@@ -37,12 +37,7 @@
     from .. import DEFAULTS, __description__
 
     parser = ArgumentParser(
-<<<<<<< HEAD
-        description="""\
-MRIQC: MRI Quality Control
-=======
         description="""MRIQC: MRI Quality Control\n\n\
->>>>>>> da9782f7
 %s
 %s""" % (__description__, DSA_MESSAGE),
         formatter_class=RawTextHelpFormatter)
