[metadata]
url = https://github.com/nipreps/nireports
maintainer = The NiPreps Developers
maintainer_email = nipreps@gmail.com
name = nireports
description = NiReports - The Visual Report System (VRS) of NiPreps
long_description = file:README.md
long_description_content_type = text/markdown; charset=UTF-8
license = Apache License, Version 2.0
classifiers =
    Development Status :: 4 - Beta
    Intended Audience :: Science/Research
    Topic :: Scientific/Engineering :: Image Recognition
    License :: OSI Approved :: Apache Software License
    Programming Language :: Python :: 3.7
    Programming Language :: Python :: 3.8
    Programming Language :: Python :: 3.9
    Programming Language :: Python :: 3.10

[options]
python_requires = >= 3.7
install_requires =
    nibabel >= 3.0.1
packages = find:

[options.package_data]
nireports =
    data/*.json

[options.packages.find]
exclude =
    *.tests

[options.extras_require]
doc =
    sphinx
docs =
    %(doc)s
style =
<<<<<<< HEAD
    black
=======
    isort
>>>>>>> 1121749e
    flake8
test =
    coverage
    pytest
    pytest-cov
    pytest-xdist
tests =
    %(test)s
dev =
    %(doc)s
    %(style)s
    %(test)s

[flake8]
max-line-length = 99
doctests = False
ignore =
    W503
    E203
exclude=*build/
<|MERGE_RESOLUTION|>--- conflicted
+++ resolved
@@ -37,11 +37,8 @@
 docs =
     %(doc)s
 style =
-<<<<<<< HEAD
     black
-=======
     isort
->>>>>>> 1121749e
     flake8
 test =
     coverage
@@ -61,4 +58,4 @@
 ignore =
     W503
     E203
-exclude=*build/
+exclude=*build/