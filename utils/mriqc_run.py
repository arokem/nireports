--- conflicted
+++ resolved
@@ -2,12 +2,6 @@
 # -*- coding: utf-8 -*-
 # @Author: oesteban
 # @Date:   2015-11-19 16:44:27
-# @Last Modified by:   oesteban
-<<<<<<< HEAD
-# @Last Modified time: 2016-11-07 11:17:23
-=======
-# @Last Modified time: 2016-11-03 13:38:45
->>>>>>> 33b70e03
 
 """
 =====
@@ -65,17 +59,12 @@
                          choices=['anat', 'func'], default=['anat', 'func'])
     g_input.add_argument('-s', '--session-id', action='store')
     g_input.add_argument('-r', '--run-id', action='store')
-<<<<<<< HEAD
     g_input.add_argument('--nthreads', action='store', type=int,
                          help='number of threads')
     g_input.add_argument('--n_procs', action='store', default=0,
                          type=int, help='number of threads')
     g_input.add_argument('--mem_gb', action='store', default=0, type=int,
                          help='available total memory')
-=======
-    g_input.add_argument('--nthreads', action='store', default=0,
-                         type=int, help='number of threads')
->>>>>>> 33b70e03
     g_input.add_argument('--write-graph', action='store_true', default=False,
                          help='Write workflow graph.')
     g_input.add_argument('--dry-run', action='store_true', default=False,
@@ -122,7 +111,6 @@
 
     # Build settings dict
     bids_dir = op.abspath(opts.bids_dir)
-<<<<<<< HEAD
 
     # Number of processes
     n_procs = 0
@@ -153,19 +141,13 @@
         elif n_procs > av_procs:
             n_procs = av_procs
 
-=======
->>>>>>> 33b70e03
     settings = {
         'bids_dir': bids_dir,
         'write_graph': opts.write_graph,
         'testing': opts.testing,
         'hmc_afni': opts.hmc_afni,
-<<<<<<< HEAD
         'n_procs': n_procs,
         'ants_nthreads': opts.ants_nthreads,
-=======
-        'nthreads': opts.nthreads,
->>>>>>> 33b70e03
         'output_dir': op.abspath(opts.output_dir),
         'work_dir': op.abspath(opts.work_dir),
         'verbose_reports': opts.verbose_reports or opts.testing
@@ -207,16 +189,11 @@
             plugin_settings = loadyml(pfile)
     else:
         # Setup multiprocessing
-<<<<<<< HEAD
         if settings['n_procs'] == 0:
             settings['n_procs'] = 1
             max_parallel_ants = cpu_count() // settings['ants_nthreads']
             if max_parallel_ants > 1:
                 settings['n_procs'] = max_parallel_ants
-=======
-        if settings['nthreads'] == 0:
-            settings['nthreads'] = cpu_count()
->>>>>>> 33b70e03
 
         if settings['nthreads'] > 1:
             plugin_settings['plugin'] = 'MultiProc'
